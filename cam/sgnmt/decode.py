#!/usr/bin/python
# -*- coding: utf-8 -*-
"""This is the main runner script for SGNMT decoding. 
SGNMT can run in three different modes. The standard mode 'file' reads
sentences to translate from a plain text file. The mode 'stdin' can be
used to parse stdin. The last mode 'shell' enables interactive inter-
action with SGNMT via keyboard. Note that SGNMT exclusively operates on 
integer representations of words, the mapping between word ids and
their string representations needs to be done outside SGNMT. For 
detailed usage descriptions please visit the tutorial home page:

http://ucam-smt.github.io/tutorial/sgnmt

Note that the configuration is handled through this module and the ``ui``
module. 
"""

import logging
import os
import sys
import time
import traceback

from cam.sgnmt import ui
from cam.sgnmt import utils
from cam.sgnmt.blocks.nmt import blocks_get_nmt_predictor, \
                                 blocks_get_nmt_vanilla_decoder, \
    blocks_get_default_nmt_config
from cam.sgnmt.decoding import core
from cam.sgnmt.decoding.astar import AstarDecoder
from cam.sgnmt.decoding.beam import BeamDecoder
from cam.sgnmt.decoding.bigramgreedy import BigramGreedyDecoder
from cam.sgnmt.decoding.bow import BOWDecoder
from cam.sgnmt.decoding.bucket import BucketDecoder
from cam.sgnmt.decoding.core import UnboundedVocabularyPredictor
from cam.sgnmt.decoding.dfs import DFSDecoder
from cam.sgnmt.decoding.flip import FlipDecoder
from cam.sgnmt.decoding.greedy import GreedyDecoder
from cam.sgnmt.decoding.heuristics import GreedyHeuristic, \
                                         PredictorHeuristic, \
                                         ScorePerWordHeuristic, StatsHeuristic
from cam.sgnmt.decoding.multisegbeam import MultisegBeamDecoder
from cam.sgnmt.decoding.restarting import RestartingDecoder
from cam.sgnmt.output import TextOutputHandler, \
                             NBestOutputHandler, \
                             FSTOutputHandler, \
                             StandardFSTOutputHandler
from cam.sgnmt.predictors.automata import FstPredictor, \
                                         RtnPredictor, \
                                         NondeterministicFstPredictor
from cam.sgnmt.predictors.bow import BagOfWordsPredictor, \
    BagOfWordsSearchPredictor
from cam.sgnmt.predictors.chainer_lstm import ChainerLstmPredictor
from cam.sgnmt.predictors.ffnnlm import NPLMPredictor
from cam.sgnmt.predictors.forced import ForcedPredictor, ForcedLstPredictor
from cam.sgnmt.predictors.grammar import RuleXtractPredictor
from cam.sgnmt.predictors.length import WordCountPredictor, NBLengthPredictor, \
    ExternalLengthPredictor, NgramCountPredictor
from cam.sgnmt.predictors.misc import IdxmapPredictor, UnboundedIdxmapPredictor, \
    UnboundedAltsrcPredictor, AltsrcPredictor, UnkvocabPredictor
from cam.sgnmt.predictors.misc import UnkCountPredictor
from cam.sgnmt.predictors.ngram import SRILMPredictor
from cam.sgnmt.predictors.tokenization import Word2charPredictor
from cam.sgnmt.tf.interface import tf_get_nmt_predictor, tf_get_nmt_vanilla_decoder, \
    tf_get_rnnlm_predictor, tf_get_default_nmt_config, tf_get_rnnlm_prefix
from cam.sgnmt.ui import get_args, get_parser, validate_args

<<<<<<< HEAD
# UTF-8 support
import codecs
if sys.version_info < (3, 0):
  sys.stderr = codecs.getwriter('UTF-8')(sys.stderr)
  sys.stdout = codecs.getwriter('UTF-8')(sys.stdout)
  sys.stdin = codecs.getreader('UTF-8')(sys.stdin)

=======
>>>>>>> a8f8ff50
# Load configuration from command line arguments or configuration file
args = get_args()

# Set up logger
logger = logging.getLogger(__name__)
logging.basicConfig(format='%(asctime)s %(levelname)s: %(message)s')
logging.getLogger().setLevel(logging.INFO)
if args.verbosity == 'debug':
    logging.getLogger().setLevel(logging.DEBUG)
elif args.verbosity == 'info':
    logging.getLogger().setLevel(logging.INFO)
elif args.verbosity == 'warn':
    logging.getLogger().setLevel(logging.WARN)
elif args.verbosity == 'error':
    logging.getLogger().setLevel(logging.ERROR)

validate_args(args)

# Set up vanilla decoder
if args.nmt_engine == 'blocks':
    get_default_nmt_config = blocks_get_default_nmt_config
    get_nmt_vanilla_decoder = blocks_get_nmt_vanilla_decoder
elif args.nmt_engine == 'tensorflow':
    get_default_nmt_config = tf_get_default_nmt_config
    get_nmt_vanilla_decoder = tf_get_nmt_vanilla_decoder

# Support old scheme for reserved word indices
if args.legacy_indexing:
    utils.switch_to_old_indexing()
    
# Log summation (how to compute log(exp(l1)+exp(l2)) for log values l1,l2)
if args.log_sum == 'tropical':
    utils.log_sum = utils.log_sum_tropical_semiring

# Predictor combination schemes
if args.combination_scheme == 'length_norm':
    if args.apply_combination_scheme_to_partial_hypos:
        core.breakdown2score_partial = core.breakdown2score_length_norm
    else:
        core.breakdown2score_full = core.breakdown2score_length_norm
if args.combination_scheme == 'bayesian':
    if args.apply_combination_scheme_to_partial_hypos:
        core.breakdown2score_partial = core.breakdown2score_bayesian
    else:
        core.breakdown2score_full = core.breakdown2score_bayesian  


_override_args_cnts = {}
def _get_override_args(field):
    """This is a helper function for arguments which can be overridden 
    when using multiple instances of the same predictor. E.g., it is 
    possible to use two fst predictors, and specify the path to the 
    first directory with --fst_path, and the path to the second 
    directory with --fst_path2.
    
    Args:
        field (string):  Field in ``args`` for which also field2, 
                         field3... is also possible
    
    Returns:
        object. If count smaller than 2, returns ``args.field``. 
        Otherwise, returns ``args.field+count`` if specified, or backup
        to ``args.field``
    """
    default = getattr(args, field)
    if field in _override_args_cnts:
        _override_args_cnts[field] += 1
        overriden = getattr(args, "%s%d" % (field, _override_args_cnts[field]))
        return overriden if overriden else default
    _override_args_cnts[field] = 1
    return default

def _parse_config_param(field, default):
    """This method parses arguments which specify model configurations.
    It can point directly to a configuration file, or it can contain
    direct settings such as 'param1=x,param2=y'
    """
    add_config = ui.parse_param_string(_get_override_args(field))
    for (k,v) in default.iteritems():
        if k in add_config:
            if type(v) is type(None):
                default[k] = add_config[k]
            else:
                default[k] = type(v)(add_config[k])
    return default

<<<<<<< HEAD

def _load_trg_cmap(path):
    """Loads a character map from ``path``. Returns None if ``path`` is
    empty or does not point to a file. In this case, output files are
    generated on the word level.
    
    Args:
        path (string): Path to the character map
 
    Returns:
        dict. Map char -> id or None if character level output is not
        activated.
    """
    if not path:
        return None
    cmap = {}
    with codecs.open(path, encoding='utf-8') as f:
        for line in f:
            c,i = line.strip().split()
            cmap[c] = int(i)
    if not "</w>" in cmap:
        logging.warn("Could not find </w> in char map.")
    return cmap


=======
>>>>>>> a8f8ff50
def add_predictors(decoder):
    """Adds all enabled predictors to the ``decoder``. This function 
    makes heavy use of the global ``args`` which contains the
    SGNMT configuration. Particularly, it reads out ``args.predictors``
    and adds appropriate instances to ``decoder``.
    TODO: Refactor this method as it is waaaay tooooo looong
    
    Args:
        decoder (Decoder):  Decoding strategy, see ``create_decoder()``.
            This method will add predictors to this instance with
            ``add_predictor()``
    """
    preds = args.predictors.split(",")
    if not preds:
        logging.fatal("Require at least one predictor! See the --predictors "
                      "argument for more information.")
    weights = None
    if args.predictor_weights:
        weights = args.predictor_weights.strip().split(",")
        if len(preds) != len(weights):
            logging.fatal("Specified %d predictors, but %d weights. Please "
                      "revise the --predictors and --predictor_weights "
                      "arguments" % (len(preds), len(weights)))
            return
    
    pred_weight = 1.0
    try:
        for idx,pred in enumerate(preds): # Add predictors one by one
            wrappers = []
            if '_' in pred: 
                # Handle weights when we have wrapper predictors
                wrappers = pred.split('_')
                pred = wrappers[-1]
                wrappers = wrappers[-2::-1]
                if weights:
                    wrapper_weights = [float(w) for w in weights[idx].split('_')]
                    pred_weight = wrapper_weights[-1]
                    wrapper_weights = wrapper_weights[-2::-1]
                else:
                    wrapper_weights = [1.0] * len(wrappers)
            elif weights:
                pred_weight = float(weights[idx])

            # Create predictor instances for the string argument ``pred``
            if pred == "nmt":
                nmt_engine = _get_override_args("nmt_engine")
                if nmt_engine == 'blocks':
                    get_nmt_predictor = blocks_get_nmt_predictor
                    get_default_nmt_config = blocks_get_default_nmt_config
                elif nmt_engine == 'tensorflow':
                    get_nmt_predictor = tf_get_nmt_predictor
                    get_default_nmt_config = tf_get_default_nmt_config
                elif nmt_engine != 'none':
                    logging.fatal("NMT engine %s is not supported (yet)!" % nmt_engine)
                p = get_nmt_predictor(args, _get_override_args("nmt_path"),
                                            _parse_config_param("nmt_config",
                                                                get_default_nmt_config()))
            elif pred == "fst":
                p = FstPredictor(_get_override_args("fst_path"),
                                 args.use_fst_weights,
                                 args.normalize_fst_weights,
                                 skip_bos_weight=args.fst_skip_bos_weight,
                                 to_log=args.fst_to_log)
            elif pred == "nfst":
                p = NondeterministicFstPredictor(_get_override_args("fst_path"),
                                                 args.use_fst_weights,
                                                 args.normalize_fst_weights,
                                                 args.fst_skip_bos_weight,
                                                 to_log=args.fst_to_log)
            elif pred == "forced":
                p = ForcedPredictor(args.trg_test)
            elif pred == "bow":
                p = BagOfWordsPredictor(
                                args.trg_test,
                                args.bow_accept_subsets,
                                args.bow_accept_duplicates,
                                args.heuristic_scores_file,
                                args.collect_statistics,
                                "consumed" in args.bow_heuristic_strategies,
                                "remaining" in args.bow_heuristic_strategies,
                                args.bow_diversity_heuristic_factor,
                                args.bow_equivalence_vocab_size)
            elif pred == "bowsearch":
                p = BagOfWordsSearchPredictor(
                                decoder,
                                args.hypo_recombination,
                                args.trg_test,
                                args.bow_accept_subsets,
                                args.bow_accept_duplicates,
                                args.heuristic_scores_file,
                                args.collect_statistics,
                                "consumed" in args.bow_heuristic_strategies,
                                "remaining" in args.bow_heuristic_strategies,
                                args.bow_diversity_heuristic_factor,
                                args.bow_equivalence_vocab_size)
            elif pred == "forcedlst":
                feat_name = _get_override_args("forcedlst_sparse_feat")
                p = ForcedLstPredictor(args.trg_test,
                                       args.use_nbest_weights,
                                       feat_name if feat_name else None)
            elif pred == "rtn":
                p = RtnPredictor(args.rtn_path,
                                 args.use_rtn_weights,
                                 args.normalize_rtn_weights,
                                 to_log=args.fst_to_log,
                                 minimize_rtns=args.minimize_rtns,
                                 rmeps=args.remove_epsilon_in_rtns)
            elif pred == "srilm":
                p = SRILMPredictor(args.srilm_path, args.srilm_order, args.srilm_convert_to_ln)
            elif pred == "nplm":
                p = NPLMPredictor(args.nplm_path, args.normalize_nplm_probs)
            elif pred == "rnnlm":
                p = tf_get_rnnlm_predictor(_get_override_args("rnnlm_path"),
                                           _get_override_args("rnnlm_config"),
                                           tf_get_rnnlm_prefix())
            elif pred == "lstm":
                p = ChainerLstmPredictor(args.lstm_path)
            elif pred == "wc":
                p = WordCountPredictor(args.wc_word)
            elif pred == "ngramc":
                p = NgramCountPredictor(_get_override_args("ngramc_path"),
                                        _get_override_args("ngramc_order"),
                                        args.ngramc_discount_factor)
            elif pred == "unkc":
                p = UnkCountPredictor(
                         args.unkc_src_vocab_size, 
                         [float(l) for l in args.unk_count_lambdas.split(',')])
            elif pred == "length":
                length_model_weights = [float(w) for w in 
                                            args.length_model_weights.split(',')]
                p = NBLengthPredictor(args.src_test_raw, 
                                      length_model_weights, 
                                      args.use_length_point_probs,
                                      args.length_model_offset)
            elif pred == "extlength":
                p = ExternalLengthPredictor(args.extlength_path)
            elif pred == "lrhiero":
                fw = None
                if args.grammar_feature_weights:
                    fw = [float(w) for w in 
                            args.grammar_feature_weights.split(',')]
                p = RuleXtractPredictor(args.rules_path,
                                        args.use_grammar_weights,
                                        fw)
            elif pred == "vanilla":
                continue
            else:
                logging.fatal("Predictor '%s' not available. Please check "
                              "--predictors for spelling errors." % pred)
                decoder.remove_predictors()
                return
            for wrapper_idx,wrapper in enumerate(wrappers):
                # Embed predictor ``p`` into wrapper predictors if necessary
                # TODO: Use wrapper_weights
                if wrapper == "idxmap":
                    src_path = _get_override_args("src_idxmap")
                    trg_path = _get_override_args("trg_idxmap")
                    if isinstance(p, UnboundedVocabularyPredictor): 
                        p = UnboundedIdxmapPredictor(src_path, trg_path, p, 1.0) 
                    else: # idxmap predictor for bounded predictors
                        p = IdxmapPredictor(src_path, trg_path, p, 1.0)
                elif wrapper == "altsrc":
                    src_test = _get_override_args("altsrc_test")
                    if isinstance(p, UnboundedVocabularyPredictor): 
                        p = UnboundedAltsrcPredictor(src_test, p)
                    else: # altsrc predictor for bounded predictors
                        p = AltsrcPredictor(src_test, p)
                elif wrapper == "word2char":
                    map_path = _get_override_args("word2char_map")
                    # word2char always wraps unbounded predictors
                    p = Word2charPredictor(map_path, p)
                elif wrapper == "unkvocab":
                    # unkvocab always wraps bounded predictors
                    p = UnkvocabPredictor(args.trg_vocab_size, p)
                else:
                    logging.fatal("Predictor wrapper '%s' not available. "
                                  "Please double-check --predictors for "
                                  "spelling errors." % wrapper)
                    decoder.remove_predictors()
                    return
            decoder.add_predictor(pred, p, pred_weight)
            logging.info("Added predictor {} with weight {}".format(pred, pred_weight))
    except IOError as e:
        logging.fatal("One of the files required for setting up the "
                      "predictors could not be read: %s" % e)
        decoder.remove_predictors()
    except NameError as e:
        logging.fatal("Could not find external library: %s. Please make sure "
                      "that your PYTHONPATH and LD_LIBRARY_PATH contains all "
                      "paths required for the predictors." % e)
        decoder.remove_predictors()
    except ValueError as e:
        logging.fatal("A number format error occurred while configuring the "
                      "predictors: %s. Please double-check all integer- or "
                      "float-valued parameters such as --predictor_weights and"
                      " try again." % e)
        decoder.remove_predictors()
    except Exception as e:
        logging.fatal("An unexpected %s has occurred while setting up the pre"
                      "dictors: %s Stack trace: %s" % (sys.exc_info()[0],
                                                       e,
                                                       traceback.format_exc()))
        decoder.remove_predictors()


def create_decoder():
    """Creates the ``Decoder`` instance. This specifies the search 
    strategy used to traverse the space spanned by the predictors. This
    method relies on the global ``args`` variable.
    
    TODO: Refactor to avoid long argument lists
    
    Returns:
        Decoder. Instance of the search strategy
    """
        
    # Create decoder instance and add predictors
    if args.decoder == "greedy":
        decoder = GreedyDecoder(args)
    elif args.decoder == "beam":
        decoder = BeamDecoder(args,
                              args.hypo_recombination,
                              args.beam,
                              args.pure_heuristic_scores,
                              args.decoder_diversity_factor,
                              args.early_stopping)
    elif args.decoder == "multisegbeam":
        decoder = MultisegBeamDecoder(args,
                                      args.hypo_recombination,
                                      args.beam,
                                      args.multiseg_tokenizations,
                                      args.early_stopping)
    elif args.decoder == "dfs":
        decoder = DFSDecoder(args, 
                             args.early_stopping,
                             args.max_node_expansions)
    elif args.decoder == "restarting":
        decoder = RestartingDecoder(args,
                                    args.hypo_recombination,
                                    args.max_node_expansions,
                                    args.low_decoder_memory,
                                    args.restarting_node_score,
                                    args.stochastic_decoder,
                                    args.decode_always_single_step)
    elif args.decoder == "bow":
        decoder = BOWDecoder(args,
                             args.hypo_recombination,
                             args.max_node_expansions,
                             args.stochastic_decoder,
                             args.early_stopping,
                             args.decode_always_single_step)
    elif args.decoder == "flip":
        decoder = FlipDecoder(args,
                              args.trg_test,
                              args.max_node_expansions,
                              args.early_stopping,
                              args.flip_strategy)
    elif args.decoder == "bigramgreedy":
        decoder = BigramGreedyDecoder(args,
                                      args.trg_test,
                                      args.max_node_expansions,
                                      args.early_stopping)
    elif args.decoder == "bucket":
        decoder = BucketDecoder(args,
                                args.hypo_recombination,
                                args.max_node_expansions,
                                args.low_decoder_memory,
                                args.beam,
                                args.pure_heuristic_scores,
                                args.decoder_diversity_factor,
                                args.early_stopping,
                                args.stochastic_decoder,
                                args.bucket_selector,
                                args.bucket_score_strategy,
                                args.collect_statistics)
    elif args.decoder == "astar":
        decoder = AstarDecoder(args, 
                               args.beam,
                               args.pure_heuristic_scores,
                               args.early_stopping,
                               max(1, args.nbest))
    elif args.decoder == "vanilla":
        decoder = get_nmt_vanilla_decoder(args,
                                          args.nmt_path,
                                          _parse_config_param(
                                                    "nmt_config",
                                                    get_default_nmt_config()))
        args.predictors = "vanilla"
    else:
        logging.fatal("Decoder %s not available. Please double-check the "
                      "--decoder parameter." % args.decoder)
    add_predictors(decoder)
    
    # Add heuristics for search strategies like A*
    if args.heuristics:
        add_heuristics(decoder)
    
    # Update start sentence id if necessary
    if args.range:
        idx,_ = args.range.split(":") if (":" in args.range) else (args.range,0)  
        decoder.set_start_sen_id(int(idx)-1) # -1 because indices start with 1
    return decoder


def add_heuristics(decoder):
    """Adds all enabled heuristics to the ``decoder``. This is relevant
    for heuristic based search strategies like A*. This method relies 
    on the global ``args`` variable and reads out ``args.heuristics``.
    
    Args:
        decoder (Decoder):  Decoding strategy, see ``create_decoder()``.
            This method will add heuristics to this instance with
            ``add_heuristic()``
    """
    if args.heuristic_predictors == 'all':
        h_predictors = decoder.predictors
    else:
        h_predictors = [decoder.predictors[int(idx)]
                            for idx in args.heuristic_predictors.split(",")]
    decoder.set_heuristic_predictors(h_predictors)
    for name in args.heuristics.split(","):
        if name == 'greedy':
            decoder.add_heuristic(GreedyHeuristic(args,
                                                  args.cache_heuristic_estimates))
        elif name == 'predictor':
            decoder.add_heuristic(PredictorHeuristic())
        elif name == 'stats':
            decoder.add_heuristic(StatsHeuristic(args.heuristic_scores_file,
                                                 args.collect_statistics))
        elif name == 'scoreperword':
            decoder.add_heuristic(ScorePerWordHeuristic())
        else:
            logging.fatal("Heuristic %s not available. Please double-check "
                          "the --heuristics parameter." % name)


def create_output_handlers(trg_wmap):
    """Creates the output handlers defined in the ``io`` module. 
    These handlers create output files in different formats from the
    decoding results. This method reads out the global variable
    ``args.outputs``.
    
    Args:
        trg_wmap (dict): Target language word map
    
    Returns:
        list. List of output handlers according --outputs
    """
    if not args.outputs:
        return []
    outputs = []
    start_sen_id = 0
    if args.range:
        idx,_ = args.range.split(":")
        start_sen_id = int(idx)-1 # -1 because --range indices start with 1
    for name in args.outputs.split(","):
        if '%s' in args.output_path:
            path = args.output_path % name
        else:
            path = args.output_path
        if name == "text":
            outputs.append(TextOutputHandler(path, trg_wmap))
        elif name == "nbest":
            outputs.append(NBestOutputHandler(path, args.predictors.split(","),
                                              start_sen_id,
                                              trg_wmap))
        elif name == "fst":
            outputs.append(FSTOutputHandler(path,
                                            start_sen_id,
                                            args.output_fst_unk_id))
        elif name == "sfst":
            outputs.append(StandardFSTOutputHandler(path,
                                                    start_sen_id,
                                                    args.output_fst_unk_id))
        else:
            logging.fatal("Output format %s not available. Please double-check"
                          " the --outputs parameter." % name)
    return outputs


def update_decoder(decoder, key, val):
    """This method is called on a configuration update in an interactive 
    (stdin or shell) mode. It tries to update the decoder such that it 
    realizes the new configuration specified by key and val without
    rebuilding the decoder. This can save time because rebuilding the
    decoder involves reloading the predictors which can be expensive
    (e.g. the NMT predictor would reload the model). If an update on
    ``key`` cannot be realized efficiently, rebuild the whole decoder.
    
    Args:
        decoder (Decoder):  Current decoder instance
        key (string):  Parameter name to update
        val (string):  New parameter value
    
    Returns:
        Decoder. Returns an updated decoder instance
    """
    if key == 'beam':
        decoder.beam_size = int(val)
        args.beam = int(val)
    elif key == 'nbest':
        args.nbest = int(val)
    elif key == 'range':
        idx,_ = args.range.split(":")
        decoder.set_start_sen_id(int(idx)-1) # -1 because indices start with 1
    elif key == 'predictor_weights' and val:
        logging.debug("Set predictor weights to %s on the fly" % val)
        for idx,weight in enumerate(val.split(',')):
            if '_' in weight: # wrapper predictor
                wrapper_weights = [float(w) for w in weight.split('_')]
                slave_pred = decoder.predictors[idx][0]
                for i in xrange(len(wrapper_weights)-1):
                    slave_pred.my_weight = wrapper_weights[i]
                    slave_pred = slave_pred.slave_predictor
                slave_pred.slave_weight = wrapper_weights[-1]
            else: # normal predictor (not wrapped)
                decoder.predictors[idx] = (decoder.predictors[idx][0],
                                           float(weight))
    else:
        logging.info("Need to rebuild the decoder from scratch...")
        decoder = create_decoder()
    return decoder


def _get_sentence_indices(range_param, src_sentences):
    """Helper method for ``do_decode`` which returns the indices of the
    sentence to decode
    
    Args:
        range_param (string): ``--range`` parameter from config
        src_sentences (list):  A list of strings. The strings are the
                               source sentences with word indices to 
                               translate (e.g. '1 123 432 2')
    """
    if args.range:
        try:
            if ":" in args.range:
                from_idx,to_idx = args.range.split(":")
            else:
                from_idx = int(args.range)
                to_idx = from_idx
            return xrange(int(from_idx)-1, int(to_idx))
        except Exception as e:
            logging.fatal("Invalid value for --range: %s" % e)
            return []
    if src_sentences is False:
        logging.fatal("Input method dummy requires --range")
        return []
    return xrange(len(src_sentences))

def get_text_output_handler(output_handlers):
    for output_handler in output_handlers:
        if isinstance(output_handler, TextOutputHandler):
            return output_handler
    return None

def do_decode(decoder, 
              output_handlers, 
              src_sentences, 
              src_wmap, 
              trg_wmap, 
              trg_cmap = None):
    """This method contains the main decoding loop. It iterates through
    ``src_sentences`` and applies ``decoder.decode()`` to each of them.
    At the end, it calls the output handlers to create output files.
    
    Args:
        decoder (Decoder):  Current decoder instance
        output_handlers (list):  List of output handlers, see
                                 ``create_output_handlers()``
        src_sentences (list):  A list of strings. The strings are the
                               source sentences with word indices to 
                               translate (e.g. '1 123 432 2')
        src_wmap (dict): Word map to apply to the source sentences
        trg_wmap (dict): Word map to apply to the target sentences
        trg_cmap (dict): char2id map for character-level output
    """
    if not decoder.has_predictors():
        logging.fatal("Decoding cancelled because of an error in the "
                      "predictor configuration.")
        return
    start_time = time.time()
    logging.info("Start time: %s" % start_time)
    all_hypos = []
    text_output_handler = get_text_output_handler(output_handlers)
    if text_output_handler:
        text_output_handler.open_file()
    for sen_idx in _get_sentence_indices(args.range, src_sentences):
        try:
            if src_sentences is False:
                src = "0"
                logging.info("Next sentence (ID: %d)" % (sen_idx+1))
            else:
                src = src_sentences[sen_idx]
                if isinstance(src[0], list):
                    src_lst = []
                    for idx in xrange(len(src)):
                        logging.info("Next sentence, input %d (ID: %d): %s" % (idx, sen_idx+1, ' '.join(src[idx])))
                        src_lst.append([int(x) for x in src[idx]])
                    src = src_lst
                else:
                    logging.info("Next sentence (ID: %d): %s" % (sen_idx+1, ' '.join(src)))
                    src = [int(x) for x in src]
            start_hypo_time = time.time()
            decoder.apply_predictors_count = 0
            if isinstance(src[0], list):
              # don't apply wordmap for multiple inputs
              hypos = [hypo for hypo in decoder.decode(src)
                            if hypo.total_score > args.min_score]
            else:
              hypos = [hypo for hypo
                        in decoder.decode(utils.apply_src_wmap(src, src_wmap))
                            if hypo.total_score > args.min_score]
            if not hypos:
                logging.error("No translation found for ID %d!" % (sen_idx+1))
                logging.info("Stats (ID: %d): score=<not-found> "
                         "num_expansions=%d "
                         "time=%.2f" % (sen_idx+1,
                                        decoder.apply_predictors_count,
                                        time.time() - start_hypo_time))
                if text_output_handler:
                    text_output_handler.write_empty_line()
                continue
            if args.remove_eos:
                for hypo in hypos:
                    if (hypo.trgt_sentence 
                            and hypo.trgt_sentence[-1] == utils.EOS_ID):
                        hypo.trgt_sentence = hypo.trgt_sentence[:-1]
            if args.nbest > 0:
                hypos = hypos[:args.nbest]
            if (args.combination_scheme != 'sum' 
                    and not args.apply_combination_scheme_to_partial_hypos):
                for hypo in hypos:
                    hypo.total_score = core.breakdown2score_full(
                                                        hypo.total_score,
                                                        hypo.score_breakdown)
                hypos.sort(key=lambda hypo: hypo.total_score, reverse=True)
            if trg_cmap:
                hypos = [h.convert_to_char_level(trg_cmap) for h in hypos]
            logging.info("Decoded (ID: %d): %s" % (
                    sen_idx+1,
                    utils.apply_trg_wmap(hypos[0].trgt_sentence, 
                                         {} if trg_cmap else trg_wmap)))
            logging.info("Stats (ID: %d): score=%f "
                         "num_expansions=%d "
                         "time=%.2f" % (sen_idx+1,
                                        hypos[0].total_score,
                                        decoder.apply_predictors_count,
                                        time.time() - start_hypo_time))
            all_hypos.append(hypos)
            try:
              # Write text output as we go
              if text_output_handler:
                  text_output_handler.write_hypos([hypos])
            except IOError as e:
              logging.error("I/O error %d occurred when creating output files: %s"
                            % (sys.exc_info()[0], e))
        except ValueError as e:
            logging.error("Number format error at sentence id %d: %s"
                      % (sen_idx+1, e))
        except Exception as e:
            logging.error("An unexpected %s error has occurred at sentence id "
                          "%d: %s, Stack trace: %s" % (sys.exc_info()[0],
                                                       sen_idx+1,
                                                       e,
                                                       traceback.format_exc()))
    try:
        for output_handler in output_handlers:
            if output_handler == text_output_handler:
                output_handler.close_file()
            else:
                output_handler.write_hypos(all_hypos)
    except IOError as e:
        logging.error("I/O error %s occurred when creating output files: %s"
                      % (sys.exc_info()[0], e))
    logging.info("Decoding finished. Time: %.2f" % (time.time() - start_time))

def process_inputs():
    inputfiles = [ args.src_test ]
    while True:
        inputfile = getattr(args, "src_test%d" % (len(inputfiles)+1), None)
        if not inputfile:
            break
        inputfiles.append(inputfile)
    # Read all input files
    inputs_tmp = [ [] for i in xrange(len(inputfiles)) ]
    for i in xrange(len(inputfiles)):
        with open(inputfiles[i]) as f:
            for line in f:
                inputs_tmp[i].append(line.strip().split())
    # Gather multiple input sentences for each line
    inputs = []
    for i in xrange(len(inputs_tmp[0])):
        input_lst = []
        for j in xrange(len(inputfiles)):
            input_lst.append(inputs_tmp[j][i])
        inputs.append(input_lst)
    return inputs

def _print_shell_help():
    """Print help text for shell usage in interactive mode."""
    print("Available SGNMT directives:")
    print("!sgnmt config <name> <value>  Update the configuration. Some changes")
    print("                             may require loading the decoder from ")
    print("                             scratch, some (like changing predictor")
    print("                             weights) can be done on the fly. For ")
    print("                             printing help text for all available")
    print("                             parameters use")
    print("                               !sgnmt config (without arguments)")
    print("!sgnmt decode <file_name>     Decode sentences in the given file")
    print("!sgnmt reset                  Reset predictors, e.g. set sentence")
    print("                             counter to 1 for fst predictor.")
    print("!sgnmt quit                   Quit SGNMT")
    print("!sgnmt help                   Print this help")


# THIS IS THE MAIN ENTRY POINT
src_wmap = utils.load_src_wmap(args.src_wmap)
trg_wmap = utils.load_trg_wmap(args.trg_wmap)
trg_cmap = _load_trg_cmap(args.trg_cmap)
decoder = create_decoder()
outputs = create_output_handlers({} if trg_cmap else trg_wmap)

if args.input_method == 'file':
    # Check for additional input files
    if getattr(args, "src_test2"):
        do_decode(decoder, outputs, process_inputs(), src_wmap, trg_wmap)
    else:
      with open(args.src_test) as f:
        do_decode(decoder,
                  outputs,
                  [line.strip().split() for line in f],
<<<<<<< HEAD
                  src_wmap, 
                  trg_wmap,
                  trg_cmap)
=======
                  src_wmap,
                  trg_wmap)
>>>>>>> a8f8ff50
elif args.input_method == 'dummy':
    do_decode(decoder, outputs, False, src_wmap, trg_wmap, trg_cmap)
else: # Interactive mode: shell or stdin
    print("Start interactive mode.")
    print("PID: %d" % os.getpid())
    print("Test sentences are read directly from stdin.")
    print("!sgnmt help lists all available directives")
    print("Quit with ctrl-c or !sgnmt quit")
    quit_gnmt = False
    sys.stdout.flush()
    while not quit_gnmt:
        # Read input from stdin or keyboard
        if args.input_method == 'shell':
            input_ = raw_input("gnmt> ")
        else: # stdin input method
            input_ = sys.stdin.readline()
            if not input_:
                break
            logging.debug("Process input line: %s" % input_.strip())
        input_ = input_.strip().split()
        
        try:
            if input_[0] == "!sgnmt": # SGNMT directives
                cmd = input_[1]
                if cmd == "help":
                    _print_shell_help()
                elif cmd == "reset":
                    decoder.reset_predictors()
                elif cmd == "decode":
                    decoder.reset_predictors()
                    with open(input_[2]) as f:
                        do_decode(decoder,
                                  outputs,
                                  [line.strip().split() for line in f],
                                  src_wmap,
                                  trg_wmap,
                                  trg_cmap)
                elif cmd == "quit":
                    quit_gnmt = True
                elif cmd == "config":
                    if len(input_) == 2:
                        get_parser().print_help()
                    elif len(input_) >= 4:
                        key,val = (input_[2], ' '.join(input_[3:]))
                        setattr(args, key, val) # TODO: non-string args!
                        outputs = create_output_handlers({} if trg_cmap else trg_wmap)
                        if not key in ['outputs', 'output_path']:
                            decoder = update_decoder(decoder,
                                                     key, val)
                    else:
                        logging.error("Could not parse SGNMT directive")
                else:
                    logging.error("Unknown directive '%s'. Use '!sgnmt help' "
                                  "for help or exit with '!sgnmt quit'" % cmd)
            elif input_[0] == 'quit' or input_[0] == 'exit':
                quit_gnmt = True
            else: # Sentence to translate
                do_decode(decoder, outputs, [input_], src_wmap, trg_wmap, trg_cmap)
        except:
            logging.error("Error in last statement: %s" % sys.exc_info()[0])
        sys.stdout.flush()<|MERGE_RESOLUTION|>--- conflicted
+++ resolved
@@ -65,7 +65,6 @@
     tf_get_rnnlm_predictor, tf_get_default_nmt_config, tf_get_rnnlm_prefix
 from cam.sgnmt.ui import get_args, get_parser, validate_args
 
-<<<<<<< HEAD
 # UTF-8 support
 import codecs
 if sys.version_info < (3, 0):
@@ -73,8 +72,6 @@
   sys.stdout = codecs.getwriter('UTF-8')(sys.stdout)
   sys.stdin = codecs.getreader('UTF-8')(sys.stdin)
 
-=======
->>>>>>> a8f8ff50
 # Load configuration from command line arguments or configuration file
 args = get_args()
 
@@ -161,7 +158,6 @@
                 default[k] = type(v)(add_config[k])
     return default
 
-<<<<<<< HEAD
 
 def _load_trg_cmap(path):
     """Loads a character map from ``path``. Returns None if ``path`` is
@@ -187,8 +183,6 @@
     return cmap
 
 
-=======
->>>>>>> a8f8ff50
 def add_predictors(decoder):
     """Adds all enabled predictors to the ``decoder``. This function 
     makes heavy use of the global ``args`` which contains the
@@ -821,14 +815,9 @@
         do_decode(decoder,
                   outputs,
                   [line.strip().split() for line in f],
-<<<<<<< HEAD
                   src_wmap, 
                   trg_wmap,
                   trg_cmap)
-=======
-                  src_wmap,
-                  trg_wmap)
->>>>>>> a8f8ff50
 elif args.input_method == 'dummy':
     do_decode(decoder, outputs, False, src_wmap, trg_wmap, trg_cmap)
 else: # Interactive mode: shell or stdin
